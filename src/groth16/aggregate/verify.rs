--- conflicted
+++ resolved
@@ -14,11 +14,7 @@
 };
 use crate::bls::Engine;
 use crate::groth16::{
-<<<<<<< HEAD
-    multiscalar::{par_multiscalar, precompute_fixed_window, Getter, ScalarList, WINDOW_SIZE},
-=======
     multiscalar::{par_multiscalar, precompute_fixed_window, ScalarList},
->>>>>>> c9f2eb84
     VerifyingKey,
 };
 use paired::PairingCurveAffine;
@@ -46,8 +42,8 @@
         counter_nonce += 1;
     };
 
-    let mut tipa_proof_ab_valid = false;
-    let mut tipa_proof_c_valid = false;
+    let mut tipa_proof_ab_valid = E::Fqk::zero();
+    let mut tipa_proof_c_valid = E::Fqk::zero();
     let mut p1 = E::Fqk::zero();
     let mut p2 = E::Fqk::zero();
     let mut p3 = E::Fqk::zero();
@@ -127,20 +123,11 @@
                 });
             }
             // now we do the multi exponentiation
-<<<<<<< HEAD
-            let tableW = precompute_fixed_window::<E>(&vk.ic[1..], 1);
-            let tableRepr: Vec<<E::Fr as PrimeField>::Repr> =
-                table.iter().map(|c| c.into_repr()).collect();
-            let mut totsi = par_multiscalar::<&Getter<E>, E>(
-                &ScalarList::Slice(&tableRepr),
-                &tableW,
-=======
-            let table_w = precompute_fixed_window::<E>(&vk.ic[1..], 2);
+            let table_w = precompute_fixed_window::<E>(&vk.ic[1..], 1);
             let getter = |i: usize| -> <E::Fr as PrimeField>::Repr { table[i].into_repr() };
             let mut totsi = par_multiscalar::<_, E>(
                 &ScalarList::Getter(getter, l),
                 &table_w,
->>>>>>> c9f2eb84
                 std::mem::size_of::<<E::Fr as PrimeField>::Repr>() * 8,
             );
             // XXX include in the multiscalar above
@@ -155,11 +142,15 @@
     });
 
     let p1_p2_p3 = mul!(p1, &mul!(p2, &p3));
-    let p123 = E::final_exponentiation(&p1_p2_p3).unwrap();
+    // if proofs are valid, proof_ab and proof_ac are equal to 1 (after final
+    // exponentiation) so multiply
+    // won't change the results, it's still p1_p2_p3
+    let proof_and_p123 = mul!(mul!(tipa_proof_ab_valid, &tipa_proof_c_valid), &p1_p2_p3);
+    let p123 = E::final_exponentiation(&proof_and_p123).unwrap();
     let ppe_valid = proof.ip_ab == p123;
 
     info!("aggregate verify done");
-    tipa_proof_ab_valid && tipa_proof_c_valid && ppe_valid
+    ppe_valid
 }
 
 fn verify_with_srs_shift<E: Engine, D: Digest>(
@@ -168,7 +159,7 @@
     com: (&E::Fqk, &E::Fqk, &Vec<E::Fqk>),
     proof: &PairingInnerProductABProof<E, D>,
     r_shift: &E::Fr,
-) -> bool {
+) -> E::Fqk {
     info!("verify with srs shift");
     let (base_com, transcript) = gipa_verify_recursive_challenge_transcript(com, &proof.gipa_proof);
     let transcript_inverse = transcript.iter().map(|x| x.inverse().unwrap()).collect();
@@ -194,7 +185,8 @@
         counter_nonce += 1;
     };
 
-    let ck_a_valid = verify_commitment_key_g2_kzg_opening(
+    // if valid aid == 1
+    let aid = verify_commitment_key_g2_kzg_opening(
         v_srs,
         &ck_a_final,
         &ck_a_proof,
@@ -202,7 +194,8 @@
         &r_shift.inverse().unwrap(),
         &c,
     );
-    let ck_b_valid = verify_commitment_key_g1_kzg_opening(
+    // if valid bid == 1
+    let bid = verify_commitment_key_g1_kzg_opening(
         v_srs,
         &ck_b_final,
         &ck_b_proof,
@@ -227,8 +220,15 @@
 
         a && b && c
     };
-
-    ck_a_valid && ck_b_valid && base_valid
+    let base = if base_valid {
+        E::Fqk::one()
+    } else {
+        E::Fqk::zero()
+    };
+
+    // we return a Fqk element that is supposed to be equal to Fqk::one when
+    // put into the final exponentiation
+    mul!(mul!(aid, &bid), &base)
 }
 
 fn gipa_verify_recursive_challenge_transcript<E: Engine, D: Digest>(
@@ -313,7 +313,7 @@
     transcript: &Vec<E::Fr>,
     r_shift: &E::Fr,
     kzg_challenge: &E::Fr,
-) -> bool {
+) -> E::Fqk {
     let ck_polynomial_c_eval =
         polynomial_evaluation_product_form_from_transcript(transcript, kzg_challenge, r_shift);
 
@@ -330,7 +330,7 @@
         &ck_opening.into_affine().prepare(),
     )]);
     let mut ip1 = p1.inverse().unwrap();
-    E::final_exponentiation(&mul!(ip1, &p2)).unwrap() == E::Fqk::one()
+    mul!(ip1, &p2)
 }
 
 pub fn verify_commitment_key_g1_kzg_opening<E: Engine>(
@@ -340,7 +340,7 @@
     transcript: &Vec<E::Fr>,
     r_shift: &E::Fr,
     kzg_challenge: &E::Fr,
-) -> bool {
+) -> E::Fqk {
     let ck_polynomial_c_eval =
         polynomial_evaluation_product_form_from_transcript(transcript, kzg_challenge, r_shift);
     let mut p1 = E::miller_loop(&[(
@@ -356,7 +356,7 @@
             .prepare(),
     )]);
     let mut ip1 = p1.inverse().unwrap();
-    E::final_exponentiation(&mul!(ip1, &p2)).unwrap() == E::Fqk::one()
+    mul!(ip1, &p2)
 }
 
 fn verify_with_structured_scalar_message<E: Engine, D: Digest>(
@@ -365,7 +365,7 @@
     com: (&E::Fqk, &Vec<E::G1>),
     scalar_b: &E::Fr,
     proof: &MultiExpInnerProductCProof<E, D>,
-) -> bool {
+) -> E::Fqk {
     info!("verify with structured scalar message");
     let (base_com, transcript) = gipa_with_ssm_verify_recursive_challenge_transcript(
         (com.0, scalar_b, com.1),
@@ -392,7 +392,7 @@
     };
 
     // Check commitment key
-    let ck_a_valid = verify_commitment_key_g2_kzg_opening(
+    let aid = verify_commitment_key_g2_kzg_opening(
         v_srs,
         &ck_a_final,
         &ck_a_proof,
@@ -419,9 +419,13 @@
     let base_valid = {
         let a = inner_product::pairing::<E>(&a_base, &vec![ck_a_final.clone()]) == com_a;
         let b = &t_base == &com_t;
-        a && b
-    };
-    ck_a_valid && base_valid
+        if a && b {
+            E::Fqk::one()
+        } else {
+            E::Fqk::zero()
+        }
+    };
+    mul!(aid, &base_valid)
 }
 
 fn gipa_with_ssm_verify_recursive_challenge_transcript<E: Engine, D: Digest>(
